--- conflicted
+++ resolved
@@ -78,28 +78,6 @@
     path
 }
 
-<<<<<<< HEAD
-/// Version of log file format.
-#[derive(Clone, Copy, Debug, PartialEq, Eq, FromPrimitive, ToPrimitive)]
-#[repr(u64)]
-pub enum Version {
-    V1 = 1,
-}
-
-impl Version {
-    pub fn is_valid(version: u64) -> bool {
-        Version::from_u64(version).is_some()
-    }
-}
-
-impl Default for Version {
-    fn default() -> Self {
-        Version::V1
-    }
-}
-
-=======
->>>>>>> ee024c75
 /// In-memory representation of `Format` in log files.
 #[derive(Clone, Default)]
 pub struct LogFileFormat {
